"""
aligner.py

<<<<<<< HEAD
Encapsulates an aligner.  Classes for specific aligners inherit from
this class and override the constructor and these three member
functions.  Some points about these overrides:

1. The constructor

2. Put is a function that, given a read, will
=======
Abstract parent class for an aligner.
>>>>>>> b440b7d3
"""

from abc import ABCMeta, abstractmethod


class Aligner(object):
    __metaclass__ = ABCMeta
    
    @abstractmethod
    def put(self, rd1, rd2=None):
        """ Only relevant if concurrency is supported. """
        pass
    
    @abstractmethod
    def done(self):
        pass
    
    @abstractmethod
    def supports_mix(self):
<<<<<<< HEAD
=======
        """ Can take a mix if unpaired and paired-end reads as input? """
        pass

    @abstractmethod
    def supports_concurrency(self):
        """ Can take input reads on a queue and write output alignments
            to a queue?  Otherwise, . """
        pass

    @abstractmethod
    def writes_bam(self):
        """ Writes BAM directly to a file (like MOSAIK)?  Otherwise, we
            assume it writes SAM to stdout. """
        pass

    @abstractmethod
    def preferred_unpaired_format(self):
        """ Preferred input format for unpaired reads """
        pass

    @abstractmethod
    def preferred_paired_format(self):
        """ Preferred input format for paired-end reads, assuming reads
            can be specified in a single file. """
>>>>>>> b440b7d3
        pass<|MERGE_RESOLUTION|>--- conflicted
+++ resolved
@@ -1,17 +1,9 @@
 """
 aligner.py
 
-<<<<<<< HEAD
 Encapsulates an aligner.  Classes for specific aligners inherit from
 this class and override the constructor and these three member
-functions.  Some points about these overrides:
-
-1. The constructor
-
-2. Put is a function that, given a read, will
-=======
-Abstract parent class for an aligner.
->>>>>>> b440b7d3
+functions.
 """
 
 from abc import ABCMeta, abstractmethod
@@ -31,8 +23,6 @@
     
     @abstractmethod
     def supports_mix(self):
-<<<<<<< HEAD
-=======
         """ Can take a mix if unpaired and paired-end reads as input? """
         pass
 
@@ -57,5 +47,4 @@
     def preferred_paired_format(self):
         """ Preferred input format for paired-end reads, assuming reads
             can be specified in a single file. """
->>>>>>> b440b7d3
         pass